/**
 * Design System - Centralized UX layout standards for BetterAI
 * 
 * This file contains consistent spacing, typography, and layout patterns
 * used throughout the application for professional, polished layouts.
 */

// ============================================================================
// SPACING SYSTEM
// ============================================================================

export const spacing = {
  // Major section spacing
  section: 'mb-24',        // 6rem/96px between major sections
  hero: 'py-16 mb-24',     // 4rem/64px vertical padding, 6rem/96px bottom margin
  divider: 'my-16',        // 4rem/64px margin for border separators
  
  // Content spacing within sections
  content: 'mb-12',        // 3rem/48px between content areas within sections
  cta: 'mt-8',            // 2rem/32px top margin for secondary actions
  
  // Typography spacing
  title: 'mb-6',          // 1.5rem/24px bottom margin for titles
  heading: 'mb-6',        // 1.5rem/24px bottom margin for headings
  
  // Component spacing
  card: 'p-6',            // 1.5rem/24px padding for cards
  button: 'px-4 py-2',    // 1rem/16px horizontal, 0.5rem/8px vertical for buttons
  input: 'px-3 py-2',     // 0.75rem/12px horizontal, 0.5rem/8px vertical for inputs
} as const;

// ============================================================================
// LAYOUT PATTERNS
// ============================================================================

export const layout = {
  // Page structure
  page: {
    container: 'max-w-7xl mx-auto px-4 sm:px-6 lg:px-8',
    section: 'mb-24',
    hero: 'py-16 mb-24',
  },
  
  // Grid systems
  grid: {
    cols: {
      '1': 'grid-cols-1',
      '2': 'grid-cols-1 md:grid-cols-2',
      '3': 'grid-cols-1 md:grid-cols-2 lg:grid-cols-3',
      '4': 'grid-cols-1 md:grid-cols-2 lg:grid-cols-4',
    },
    gap: {
      sm: 'gap-4',
      md: 'gap-6',
      lg: 'gap-8',
      xl: 'gap-12',
    }
  },
  
  // Flexbox patterns
  flex: {
    center: 'flex items-center justify-center',
    between: 'flex items-center justify-between',
    start: 'flex items-center justify-start',
    end: 'flex items-center justify-end',
    col: 'flex flex-col',
    row: 'flex flex-row',
  }
} as const;

// ============================================================================
// TYPOGRAPHY SCALE
// ============================================================================

export const typography = {
  // Font sizes with consistent line heights
  h1: 'text-3xl font-bold leading-tight mb-6',
  h2: 'text-2xl font-semibold leading-tight mb-6',
  h3: 'text-xl font-semibold leading-tight mb-4',
  h4: 'text-lg font-medium leading-tight mb-3',
  h5: 'text-md font-medium leading-tight mb-2',
  h6: 'text-sm font-medium leading-tight mb-2',
  
  // Body text
  body: 'text-base leading-relaxed',
  bodyLarge: 'text-lg leading-relaxed',
  bodySmall: 'text-sm leading-relaxed',
  
  // Special text
  caption: 'text-sm text-muted-foreground',
  label: 'text-sm font-medium',
} as const;

// ============================================================================
// COMPONENT PATTERNS
// ============================================================================

export const components = {
  // Card patterns
  card: {
    base: 'bg-card border border-border rounded-lg shadow-sm',
    padding: 'p-6',
    hover: 'hover:shadow-md transition-shadow duration-200',
  },
  
  // Button patterns
  button: {
    base: 'inline-flex items-center justify-center rounded-md font-medium transition-colors focus-visible:outline-none focus-visible:ring-2 focus-visible:ring-ring focus-visible:ring-offset-2 disabled:opacity-50 disabled:pointer-events-none',
    size: {
      sm: 'h-8 px-3 text-sm',
      md: 'h-10 px-4 py-2',
      lg: 'h-11 px-8',
    }
  },
  
  // Input patterns
  input: {
    base: 'flex h-10 w-full rounded-md border border-input bg-background px-3 py-2 text-sm ring-offset-background file:border-0 file:bg-transparent file:text-sm file:font-medium placeholder:text-muted-foreground focus-visible:outline-none focus-visible:ring-2 focus-visible:ring-ring focus-visible:ring-offset-2 disabled:cursor-not-allowed disabled:opacity-50',
    
    // Flex-based search input with icons (RECOMMENDED PATTERN)
    search: {
      container: 'flex items-center bg-muted/50 border border-muted-foreground/20 rounded-md focus-within:bg-background transition-colors w-full',
      iconLeft: 'flex items-center justify-center px-2', // Left icon container with horizontal padding
      input: 'flex-1 px-3 py-2 bg-transparent border-0 outline-none focus:ring-0 text-sm placeholder:text-muted-foreground',
      iconRight: 'flex items-center justify-center pr-4',
      button: 'text-muted-foreground hover:text-foreground transition-colors flex items-center justify-center p-1 rounded'
    }
<<<<<<< HEAD
=======
  },
  
  // Tooltip patterns
  tooltip: {
    trigger: 'cursor-help underline decoration-dotted decoration-muted-foreground underline-offset-4 hover:decoration-foreground transition-colors',
    content: 'text-sm bg-popover text-popover-foreground border border-border rounded-md px-3 py-2 shadow-lg',
  },

  // Card footer metadata patterns
  cardFooter: {
    // Container for metadata section at bottom of cards
    container: 'pt-3 border-t border-border',
    
    // Individual metadata items
    item: 'text-xs text-muted-foreground',
    
    // Layout patterns for metadata
    layout: {
      // Single centered item (e.g., just a link)
      single: 'text-center',
      // Two items side by side
      split: 'flex justify-between items-center',
      // Multiple items in a row with spacing
      row: 'flex items-center gap-4 flex-wrap',
      // Stacked items with small spacing
      stack: 'space-y-1',
    },
    
    // Link styling for metadata
    link: 'underline underline-offset-4 hover:text-foreground transition-colors',
    
    // Badge styling for metadata tags
    metadataBadge: 'px-2 py-1 bg-muted/50 text-muted-foreground rounded text-xs font-normal',
    
    // Timestamp styling
    timestamp: 'tabular-nums',
  },
  
  // Interactive area patterns
  interactive: {
    // Card link patterns - prevent overlapping interactive elements
    cardLink: {
      // Safe zone: link covers header/non-interactive areas only
      safeZone: 'absolute top-0 left-0 right-0 rounded-t-lg focus:outline-none focus:ring-2 focus:ring-offset-2 focus:ring-ring',
      // Full overlay (avoid when card has interactive elements)
      fullOverlay: 'absolute inset-0 rounded-lg focus:outline-none focus:ring-2 focus:ring-offset-2 focus:ring-ring',
    },
    
    // Best practice: Use pointer-events-none on overlay containers with interactive children
    overlayContainer: 'relative group',
    nonInteractiveOverlay: 'absolute inset-0 pointer-events-none',
    interactiveZone: 'relative z-10 pointer-events-auto',
>>>>>>> f571723c
  }
} as const;

// ============================================================================
// INPUT LAYOUT PATTERNS & BEST PRACTICES
// ============================================================================

/**
 * FLEX-BASED SEARCH INPUT PATTERN (RECOMMENDED)
 * 
 * This pattern uses flexbox for predictable, accessible search inputs with icons.
 * Preferred over absolute positioning for better browser compatibility and maintainability.
 * 
 * Structure:
 * ```html
 * <div className={components.input.search.container}>
 *   <div className={components.input.search.iconLeft}>
 *     <SearchIcon />
 *   </div>
 *   <input className={components.input.search.input} />
 *   <div className={components.input.search.iconRight}>
 *     <button className={components.input.search.button}>
 *       <XIcon />
 *     </button>
 *   </div>
 * </div>
 * ```
 * 
 * Advantages:
 * - Predictable left-to-right layout flow
 * - No z-index or absolute positioning conflicts
 * - Natural responsive behavior
 * - Better accessibility and tab order
 * - Standard pattern used by major web applications
 * 
 * Avoid: Absolute positioning with multiple overlapping elements
 */

<<<<<<< HEAD
=======
/**
 * CARD FOOTER METADATA PATTERN (RECOMMENDED)
 * 
 * Consistent system for displaying metadata in card footers.
 * Maintains visual hierarchy while providing essential context.
 * 
 * Basic Structure:
 * ```html
 * <div className={components.cardFooter.container}>
 *   <div className={`${components.cardFooter.item} ${components.cardFooter.layout.single}`}>
 *     <a href="..." className={components.cardFooter.link}>
 *       View on Provider
 *     </a>
 *   </div>
 * </div>
 * ```
 * 
 * Multiple Items:
 * ```html
 * <div className={components.cardFooter.container}>
 *   <div className={`${components.cardFooter.item} ${components.cardFooter.layout.split}`}>
 *     <span className={components.cardFooter.timestamp}>
 *       Updated: 12/15/24 3:45 PM
 *     </span>
 *     <span className={components.cardFooter.metadataBadge}>
 *       Trending
 *     </span>
 *   </div>
 * </div>
 * ```
 * 
 * Guidelines:
 * - Always use border-t separator for visual grouping
 * - Keep metadata secondary to main content (muted colors)
 * - Use tabular-nums for timestamps and numbers
 * - Limit to 1-2 metadata items to avoid clutter
 * - Prefer links and badges over plain text when actionable
 * 
 * Avoid:
 * - Multiple border separators in the same card
 * - Prominent colors that compete with main content
 * - More than 3 metadata items in footer
 */

>>>>>>> f571723c
// ============================================================================
// UTILITY FUNCTIONS
// ============================================================================

/**
 * Combine multiple spacing classes
 */
export function combineSpacing(...classes: string[]): string {
  return classes.filter(Boolean).join(' ');
}

/**
 * Get responsive spacing based on breakpoint
 */
export function getResponsiveSpacing(
  mobile: string,
  tablet: string = mobile,
  desktop: string = tablet
): string {
  return `${mobile} md:${tablet} lg:${desktop}`;
}

// ============================================================================
// EXPORT TYPES
// ============================================================================

export type SpacingKey = keyof typeof spacing;
export type LayoutKey = keyof typeof layout;
export type TypographyKey = keyof typeof typography;
export type ComponentKey = keyof typeof components;<|MERGE_RESOLUTION|>--- conflicted
+++ resolved
@@ -125,8 +125,6 @@
       iconRight: 'flex items-center justify-center pr-4',
       button: 'text-muted-foreground hover:text-foreground transition-colors flex items-center justify-center p-1 rounded'
     }
-<<<<<<< HEAD
-=======
   },
   
   // Tooltip patterns
@@ -179,7 +177,15 @@
     overlayContainer: 'relative group',
     nonInteractiveOverlay: 'absolute inset-0 pointer-events-none',
     interactiveZone: 'relative z-10 pointer-events-auto',
->>>>>>> f571723c
+    
+    // Flex-based search input with icons (RECOMMENDED PATTERN)
+    search: {
+      container: 'flex items-center bg-muted/50 border border-muted-foreground/20 rounded-md focus-within:bg-background transition-colors w-full',
+      iconLeft: 'flex items-center justify-center px-2', // Left icon container with horizontal padding
+      input: 'flex-1 px-3 py-2 bg-transparent border-0 outline-none focus:ring-0 text-sm placeholder:text-muted-foreground',
+      iconRight: 'flex items-center justify-center pr-4',
+      button: 'text-muted-foreground hover:text-foreground transition-colors flex items-center justify-center p-1 rounded'
+    }
   }
 } as const;
 
@@ -218,8 +224,6 @@
  * Avoid: Absolute positioning with multiple overlapping elements
  */
 
-<<<<<<< HEAD
-=======
 /**
  * CARD FOOTER METADATA PATTERN (RECOMMENDED)
  * 
@@ -264,7 +268,6 @@
  * - More than 3 metadata items in footer
  */
 
->>>>>>> f571723c
 // ============================================================================
 // UTILITY FUNCTIONS
 // ============================================================================
