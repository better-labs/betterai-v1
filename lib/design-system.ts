--- conflicted
+++ resolved
@@ -125,8 +125,7 @@
       iconRight: 'flex items-center justify-center pr-4',
       button: 'text-muted-foreground hover:text-foreground transition-colors flex items-center justify-center p-1 rounded'
     }
-<<<<<<< HEAD
-=======
+
   },
   
   // Tooltip patterns
@@ -179,7 +178,7 @@
     overlayContainer: 'relative group',
     nonInteractiveOverlay: 'absolute inset-0 pointer-events-none',
     interactiveZone: 'relative z-10 pointer-events-auto',
->>>>>>> f571723c
+
   }
 } as const;
 
@@ -218,8 +217,7 @@
  * Avoid: Absolute positioning with multiple overlapping elements
  */
 
-<<<<<<< HEAD
-=======
+
 /**
  * CARD FOOTER METADATA PATTERN (RECOMMENDED)
  * 
@@ -264,7 +262,7 @@
  * - More than 3 metadata items in footer
  */
 
->>>>>>> f571723c
+
 // ============================================================================
 // UTILITY FUNCTIONS
 // ============================================================================
