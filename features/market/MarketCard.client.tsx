--- conflicted
+++ resolved
@@ -114,12 +114,9 @@
         {/* Market Question */}
         <CardTitle className="text-base leading-tight mb-3">
           {market.question}
-<<<<<<< HEAD
           <Badge variant={market.active ? 'default' : 'secondary'} className="ml-3 px-3 py-1">
             {market.active ? 'Active' : 'Closed'}
           </Badge>
-=======
->>>>>>> f571723c
         </CardTitle>
       </CardHeader>
       
